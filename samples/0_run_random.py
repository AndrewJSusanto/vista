--- conflicted
+++ resolved
@@ -13,10 +13,6 @@
     while True:
         total_reward, done = reset(sim)
 
-<<<<<<< HEAD
-# Convenience reset function at before starting a new episode
-def reset():
-=======
         while not done:
             # Sample a random steering curvature action
             a = np.random.randn() / 500.
@@ -30,7 +26,6 @@
 
 def reset(sim):
     """ Convience reset function at before starting a new episode """
->>>>>>> 090568e7
     sim.reset()
     total_reward = 0.0
     done = False
