--- conflicted
+++ resolved
@@ -7,13 +7,6 @@
 # Press the left and right arrow keys to turn.
 steering_curvature = 0.0
 
-<<<<<<< HEAD
-# Parse Arguments
-parser = argparse.ArgumentParser(description='Run the simulator with random actions')
-parser.add_argument('--trace-path', type=str, nargs='+', help='Path to the traces to use for simulation')
-args = parser.parse_args()
-=======
->>>>>>> 090568e7
 
 def main(args):
 
@@ -46,13 +39,8 @@
 listener.start()
 
 
-<<<<<<< HEAD
-# Convenience reset function at before starting a new episode
-def reset():
-=======
 def reset(sim):
     """ Convience reset function at before starting a new episode """
->>>>>>> 090568e7
     global steering_curvature
     steering_curvature = 0.0
 
