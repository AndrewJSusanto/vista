import os
import re
import argparse
import copy
import shutil
from importlib import import_module
import pickle
import numpy as np
import torch
import torch.nn as nn
import torch.optim as optim
from torch.utils.data import DataLoader

import tools.utils as utils
import tools.objectives as objectives

from vista.utils import logging
logging.setLevel(logging.ERROR)


def main():
    # Parse arguments and config
    parser = argparse.ArgumentParser(description='IL/GPL in Vista')
    parser.add_argument(
        '--config',
        type=str,
        default=None,
        help='Path to .yaml config file. Will overwrite default config')
    parser.add_argument(
        '--logdir',
        type=str,
        required=True,
        help='Output directory that stores checkpoints and logging')
<<<<<<< HEAD
    parser.add_argument('--num-workers',
                        type=int,
                        default=0,
                        help='Number of workers used in dataloader')
    parser.add_argument('--no-cuda',
                        action='store_true',
                        default=False,
                        help='Disable gpu')
    parser.add_argument('--restore',
                        type=str,
                        default=None,
                        help='Path to checkpoint to be restored from')
=======
    parser.add_argument('--num-workers', type=int, default=0,
        help='Number of workers used in dataloader')
    parser.add_argument('--val-num-workers', type=int, default=0,
        help='Number of workers used in validation dataloader')
    parser.add_argument('--no-cuda', action='store_true', default=False,
        help='Disable gpu')
    parser.add_argument('--restore', type=str, default=None,
        help='Path to checkpoint to be restored from')
>>>>>>> 4fbb8cef
    args = parser.parse_args()

    args.logdir = utils.validate_path(args.logdir)
    args.config = utils.validate_path(args.config)

    default_config_path = os.path.join(
        os.path.dirname(os.path.abspath(__file__)), 'config/default.yaml')
    config = utils.load_yaml(default_config_path)
    utils.update_dict(config, utils.load_yaml(args.config))

    device = torch.device('cuda' if not args.no_cuda else 'cpu')

    # Set up output directory
    if not os.path.isdir(args.logdir):
        os.makedirs(args.logdir)
    ckpt_dir = os.path.join(args.logdir, 'ckpt')
    if not os.path.isdir(ckpt_dir):
        os.makedirs(ckpt_dir)
    logger = utils.Logger(args.logdir, write_mode='a' if args.restore else 'w')
    logger.create_group('train')
    logger.create_group('val')

    shutil.copy(
        default_config_path,
        os.path.join(args.logdir, os.path.basename(default_config_path)))
    shutil.copy(args.config,
                os.path.join(args.logdir, os.path.basename(args.config)))
    with open(os.path.join(args.logdir, 'config.pkl'), 'wb') as f:
        pickle.dump(config, f)

    utils.preprocess_config(config)  # validate paths
    logger.print(config)

    torch.multiprocessing.set_start_method(
        config.get('mp_start_method', 'fork'))

    # Define data loader
    dataset_mod = import_module('.' + config.dataset.type, 'datasets')

    train_dataset = dataset_mod.VistaDataset(**config.dataset)
    train_loader = DataLoader(train_dataset,
                              batch_size=config.dataset.batch_size,
                              num_workers=args.num_workers,
                              pin_memory=True,
                              worker_init_fn=dataset_mod.worker_init_fn)
    train_batch_iter = iter(train_loader)

    val_dataset_config = copy.deepcopy(config.dataset)
    config.val_dataset = utils.update_dict(val_dataset_config,
                                           config.val_dataset)
    val_dataset = dataset_mod.VistaDataset(**config.val_dataset, train=False)
    val_loader = DataLoader(val_dataset,
                            batch_size=config.val_dataset.batch_size,
                            num_workers=args.val_num_workers,
                            pin_memory=True,
                            worker_init_fn=dataset_mod.worker_init_fn)
    val_batch_iter = iter(val_loader)

    # Define model
    extractors = nn.ModuleDict()
    for modal, cfg in config.model.extractors.items():
        modal = 'camera' if modal in ['fcamera'] else modal
        extractor_mod = import_module('.' + cfg['name'],
                                      f'models.extractors.{modal}')
        extractors[modal] = extractor_mod.Net()

    estimator_mod = import_module('.' + config.model.estimator.name,
                                  'models.estimators')
    model = estimator_mod.Net(extractors).to(device)

    # Define optimizer and objective function
    optimizer = getattr(optim, config.optimizer.name)(model.parameters(),
                                                      **config.optimizer.cfg)
    objective = getattr(objectives, config.objective.name)(
        **(dict() if config.objective.cfg is None else config.objective.cfg))

    # Restore from checkpoint
    iter_i = 0
    if args.restore:
        logger.print(f'Restore from {args.restore}')
        args.restore = utils.validate_path(args.restore)
        iter_i = utils.load_checkpoint(args.restore, model, optimizer)

    # Run training
    loss_buf = []
    while iter_i < config.n_iters:
        loss = train_iter(config, device, train_batch_iter, model, objective,
                          optimizer, logger)
        loss_buf.append(loss)

        if iter_i % config.log_every_iters == 0:
            avg_loss = np.mean(loss_buf)
            logger.scalar('avg_loss', avg_loss, group='train')
            logger.write(iter_i, group='train')
            loss_buf = []

        if iter_i % config.save_every_iters == 0 and iter_i > 0:
            iter_str = '-'.join([_v[::-1] for _v in \
                re.findall('.{1,3}', f'{iter_i:07d}'[::-1])[::-1]])
            fpath = os.path.join(ckpt_dir, f'iter-{iter_str}.pt')
            logger.print(f'Save checkpoint to {fpath}')
            utils.save_checkpoint(fpath, iter_i, model, optimizer)

        if iter_i % config.val_every_iters == 0 and iter_i > 0:
            avg_loss = val(config, device, val_batch_iter, model, objective,
                           logger)
            logger.scalar('avg_loss', avg_loss, group='val')
            logger.write(iter_i, group='val')

        iter_i += 1


def train_iter(config, device, batch_iter, model, objective, optimizer,
               logger):
    logger.tic('train_iter', group='train')

    model.train()
    logger.tic('data', group='train')
    batch = next(batch_iter)
    target = batch.pop('target').to(device)
    data = {k: v.to(device) for k, v in batch.items()}
    logger.toc('data', group='train')

    optimizer.zero_grad()

    logger.tic('model', group='train')
    output = model(data)
    loss = objective(output, target) / len(target)
    logger.toc('model', group='train')

    logger.tic('optim', group='train')
    loss.backward()
    optimizer.step()
    logger.toc('optim', group='train')

    logger.toc('train_iter', group='train')

    return loss.item()


def val(config, device, batch_iter, model, objective, logger):
    logger.tic('val', group='val')

    model.eval()
    sample_i = 0
    loss = 0.
    while sample_i < config.val_total_iters:
        batch = next(batch_iter)
        target = batch.pop('target').to(device)
        data = {k: v.to(device) for k, v in batch.items()}
        with torch.no_grad():
            output = model(data)
            loss += objective(output, target)
        sample_i += len(target)
    loss /= sample_i

    logger.toc('val', group='val')
    return loss.item()


if __name__ == '__main__':
    main()<|MERGE_RESOLUTION|>--- conflicted
+++ resolved
@@ -21,21 +21,22 @@
 def main():
     # Parse arguments and config
     parser = argparse.ArgumentParser(description='IL/GPL in Vista')
-    parser.add_argument(
-        '--config',
-        type=str,
-        default=None,
-        help='Path to .yaml config file. Will overwrite default config')
-    parser.add_argument(
-        '--logdir',
-        type=str,
-        required=True,
-        help='Output directory that stores checkpoints and logging')
-<<<<<<< HEAD
+    parser.add_argument('--config',
+                        type=str,
+                        default=None,
+                        help='Path to .yaml config file. Overwrites default')
+    parser.add_argument('--logdir',
+                        type=str,
+                        required=True,
+                        help='Output directory for checkpoints and logs')
     parser.add_argument('--num-workers',
                         type=int,
                         default=0,
                         help='Number of workers used in dataloader')
+    parser.add_argument('--val-num-workers',
+                        type=int,
+                        default=0,
+                        help='Number of workers used in validation dataloader')
     parser.add_argument('--no-cuda',
                         action='store_true',
                         default=False,
@@ -44,16 +45,6 @@
                         type=str,
                         default=None,
                         help='Path to checkpoint to be restored from')
-=======
-    parser.add_argument('--num-workers', type=int, default=0,
-        help='Number of workers used in dataloader')
-    parser.add_argument('--val-num-workers', type=int, default=0,
-        help='Number of workers used in validation dataloader')
-    parser.add_argument('--no-cuda', action='store_true', default=False,
-        help='Disable gpu')
-    parser.add_argument('--restore', type=str, default=None,
-        help='Path to checkpoint to be restored from')
->>>>>>> 4fbb8cef
     args = parser.parse_args()
 
     args.logdir = utils.validate_path(args.logdir)
